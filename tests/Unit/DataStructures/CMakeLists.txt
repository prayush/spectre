--- conflicted
+++ resolved
@@ -10,11 +10,7 @@
   Test_GeneralIndexIterator.cpp
   Test_Index.cpp
   Test_IndexIterator.cpp
-<<<<<<< HEAD
-  Test_Mesh.cpp
   Test_ModalVector.cpp
-=======
->>>>>>> bb9a3472
   Test_OrientVariablesOnSlice.cpp
   Test_SliceIterator.cpp
   Test_StripeIterator.cpp
