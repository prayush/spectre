--- conflicted
+++ resolved
@@ -7,11 +7,7 @@
     DataVector.cpp
     Index.cpp
     IndexIterator.cpp
-<<<<<<< HEAD
-    Mesh.cpp
     ModalVector.cpp
-=======
->>>>>>> bb9a3472
     SliceIterator.cpp
     StripeIterator.cpp
     VariablesHelpers.cpp
